--- conflicted
+++ resolved
@@ -6,14 +6,9 @@
 #[cfg(feature = "network_client")]
 use super::network_client::reqwest_network_client::ReqwestNetworkClient;
 use super::network_client::NetworkClient;
-<<<<<<< HEAD
-use super::SSPI_KDC_URL_ENV;
+use crate::kdc::detect_kdc_url;
 use crate::negotiate::{NegotiatedProtocol, ProtocolConfig};
 use crate::{Kerberos, Result};
-=======
->>>>>>> a4be8c2d
-
-use crate::kdc::detect_kdc_url;
 
 pub struct KerberosConfig {
     pub url: Option<Url>,
@@ -28,7 +23,6 @@
     }
 }
 
-<<<<<<< HEAD
 impl ProtocolConfig for KerberosConfig {
     fn new_client(&self) -> Result<NegotiatedProtocol> {
         Ok(NegotiatedProtocol::Kerberos(Kerberos::new_client_from_config(
@@ -41,10 +35,7 @@
     }
 }
 
-pub fn parse_kdc_url(mut kdc: String) -> (Url, KdcType) {
-=======
 pub fn parse_kdc_url(mut kdc: String) -> Option<Url> {
->>>>>>> a4be8c2d
     if !kdc.contains("://") {
         kdc = format!("tcp://{}", kdc);
     }
