--- conflicted
+++ resolved
@@ -1,3 +1,5 @@
+use std::fmt::Debug;
+
 use lazy_static::lazy_static;
 
 use crate::internal::SspiImpl;
@@ -5,24 +7,14 @@
 use crate::kerberos::client::generators::get_client_principal_realm;
 #[cfg(feature = "network_client")]
 use crate::kerberos::network_client::reqwest_network_client::ReqwestNetworkClient;
-<<<<<<< HEAD
-#[cfg(feature = "network_client")]
-use crate::kerberos::SSPI_KDC_URL_ENV;
 use crate::ntlm::NtlmConfig;
 use crate::sspi::{Result, PACKAGE_ID_NONE};
-#[cfg(feature = "network_client")]
-use crate::utils::get_domain_from_fqdn;
 use crate::utils::is_azure_ad_domain;
-#[cfg(feature = "network_client")]
-use crate::utils::resolve_kdc_host;
-=======
-use crate::sspi::{Result, PACKAGE_ID_NONE};
->>>>>>> a4be8c2d
 use crate::{
     builders, AcceptSecurityContextResult, AcquireCredentialsHandleResult, AuthIdentity, AuthIdentityBuffers,
     CertTrustStatus, ContextNames, ContextSizes, CredentialUse, DecryptionFlags, Error, ErrorKind,
-    InitializeSecurityContextResult, Kerberos, Ntlm, PackageCapabilities, PackageInfo, Pku2u, SecurityBuffer,
-    SecurityPackageType, SecurityStatus, Sspi, SspiEx,
+    InitializeSecurityContextResult, Kerberos, KerberosConfig, Ntlm, PackageCapabilities, PackageInfo, Pku2u,
+    SecurityBuffer, SecurityPackageType, SecurityStatus, Sspi, SspiEx,
 };
 
 pub const PKG_NAME: &str = "Negotiate";
@@ -37,53 +29,48 @@
     };
 }
 
-<<<<<<< HEAD
-use std::fmt::Debug;
-
 pub trait ProtocolConfig: Debug {
     fn new_client(&self) -> Result<NegotiatedProtocol>;
     fn clone(&self) -> Box<dyn ProtocolConfig>;
 }
 
 #[derive(Debug)]
-pub struct NegotiateConfig(Box<dyn ProtocolConfig>);
+pub struct NegotiateConfig {
+    pub protocol_config: Box<dyn ProtocolConfig>,
+    pub package_list: Option<String>,
+}
 
 impl NegotiateConfig {
-    pub fn new(config: Box<dyn ProtocolConfig>) -> Self {
-        Self(config)
-=======
-#[derive(Debug, Clone)]
-pub struct NegotiateConfig {
-    pub package_list: Option<String>,
-    pub krb_config: Option<KerberosConfig>,
-}
-
-impl NegotiateConfig {
-    pub fn new() -> Self {
+    pub fn new(protocol_config: Box<dyn ProtocolConfig>, package_list: Option<String>) -> Self {
         Self {
+            protocol_config,
+            package_list,
+        }
+    }
+
+    pub fn from_protocol_config(protocol_config: Box<dyn ProtocolConfig>) -> Self {
+        Self {
+            protocol_config,
             package_list: None,
-            krb_config: None,
-        }
-    }
-
-    pub fn new_with_kerberos(krb_config: KerberosConfig) -> Self {
-        Self {
-            package_list: None,
-            krb_config: Some(krb_config),
-        }
->>>>>>> a4be8c2d
+        }
     }
 }
 
 impl Default for NegotiateConfig {
     fn default() -> Self {
-        Self(Box::new(NtlmConfig))
+        Self {
+            protocol_config: Box::new(NtlmConfig),
+            package_list: None,
+        }
     }
 }
 
 impl Clone for NegotiateConfig {
     fn clone(&self) -> Self {
-        Self(self.0.clone())
+        Self {
+            protocol_config: self.protocol_config.clone(),
+            package_list: None,
+        }
     }
 }
 
@@ -104,31 +91,18 @@
 
 impl Negotiate {
     pub fn new(config: NegotiateConfig) -> Result<Self> {
-<<<<<<< HEAD
+        let mut protocol = config.protocol_config.new_client()?;
+        if let Some(filtered_protocol) = Self::filter_protocol(&protocol, &config.package_list)? {
+            protocol = filtered_protocol;
+        }
+
         Ok(Negotiate {
-            protocol: config.0.new_client()?,
-=======
-        let mut protocol = if let Some(krb_config) = config.krb_config {
-            Kerberos::new_client_from_config(krb_config)
-                .map(NegotiatedProtocol::Kerberos)
-                .unwrap_or_else(|_| NegotiatedProtocol::Ntlm(Ntlm::new()))
-        } else {
-            NegotiatedProtocol::Ntlm(Ntlm::new())
-        };
-
-        if let Some(filtered_protocol) = Self::filter_protocol(&protocol, &config.package_list) {
-            protocol = filtered_protocol;
-        }
-
-        Ok(Negotiate {
-            protocol: protocol,
+            protocol,
             package_list: config.package_list.clone(),
->>>>>>> a4be8c2d
             auth_identity: None,
         })
     }
 
-<<<<<<< HEAD
     // negotiates the authorization protocol based on the username and the domain
     // Decision rules:
     // 1) if `self.protocol` is not NTLM then we've already negotiated a suitable protocol. Nothing to do.
@@ -136,7 +110,7 @@
     // 3) if the provided username is FQDN and we can resolve KDC then it'll use Kerberos
     // 4) if SSPI_KDC_URL_ENV is set then it'll also use Kerberos
     // 5) in any other cases, it'll use NTLM
-    fn negotiate_protocol(&mut self, username: &[u8], domain: &[u8]) -> Result<()> {
+    fn negotiate_protocol(&mut self, username: &str, domain: &str) -> Result<()> {
         if let NegotiatedProtocol::Ntlm(_) = &self.protocol {
             #[cfg(target_os = "windows")]
             if is_azure_ad_domain(domain) {
@@ -144,52 +118,29 @@
 
                 self.protocol =
                     NegotiatedProtocol::Pku2u(Pku2u::new_client_from_config(Pku2uConfig::default_client_config()?)?);
-                return Ok(());
             }
 
             #[cfg(feature = "network_client")]
-            if let Some(domain) = get_domain_from_fqdn(username) {
-                if let Some(host) = resolve_kdc_host(&domain) {
-                    self.protocol =
-                        NegotiatedProtocol::Kerberos(Kerberos::new_client_from_config(crate::KerberosConfig {
-                            url: Url::from_str(&host)
-                                .map_err(|err| Error::new(ErrorKind::InternalError, format!("{:?}", err)))?,
-                            kdc_type: KdcType::Kdc,
-                            network_client: Box::new(ReqwestNetworkClient::new()),
-                        })?);
-
-                    return Ok(());
-                }
-=======
-    #[cfg(feature = "network_client")]
-    fn negotiate_protocol(&mut self, username: &str, domain: &str) -> Result<()> {
-        if let NegotiatedProtocol::Ntlm(_) = &self.protocol {
-            let realm = get_client_principal_realm(username, domain);
-            if let Some(kdc_url) = detect_kdc_url(&realm) {
-                self.protocol = NegotiatedProtocol::Kerberos(Kerberos::new_client_from_config(KerberosConfig {
-                    url: Some(kdc_url),
-                    network_client: Box::new(ReqwestNetworkClient::new()),
-                })?)
->>>>>>> a4be8c2d
-            }
-
-            #[cfg(feature = "network_client")]
-            if env::var(SSPI_KDC_URL_ENV).is_ok() {
-                self.protocol = Kerberos::new_client_from_config(crate::KerberosConfig::from_env())
-                    .map(NegotiatedProtocol::Kerberos)?;
-            }
-        }
-
-        if let Some(filtered_protocol) = Self::filter_protocol(&self.protocol, &self.package_list) {
+            if let Some(host) = detect_kdc_url(&get_client_principal_realm(username, domain)) {
+                self.protocol =
+                    NegotiatedProtocol::Kerberos(Kerberos::new_client_from_config(crate::KerberosConfig {
+                        url: Some(host),
+                        network_client: Box::new(ReqwestNetworkClient::new()),
+                    })?);
+            }
+        }
+
+        if let Some(filtered_protocol) = Self::filter_protocol(&self.protocol, &self.package_list)? {
             self.protocol = filtered_protocol;
         }
 
         Ok(())
     }
 
-    fn get_package_list_config(package_list: &Option<String>) -> (bool, bool) {
+    fn get_package_list_config(package_list: &Option<String>) -> (bool, bool, bool) {
         let mut ntlm_package: bool = true;
         let mut kerberos_package: bool = true;
+        let mut pku2u_package: bool = true;
 
         if let Some(package_list) = &package_list {
             for package in package_list.split(",") {
@@ -202,35 +153,52 @@
                 };
 
                 match package_name.as_str() {
-                    "ntlm" => { ntlm_package = enabled; }
-                    "kerberos" => { kerberos_package = enabled; }
-                    _ => { eprintln!("unexpected package name: {}", &package_name); }
-                }
-            }
-        }
-
-        (ntlm_package, kerberos_package)
-    }
-
-    fn filter_protocol(negotiated_protocol: &NegotiatedProtocol, package_list: &Option<String>) -> Option<NegotiatedProtocol> {
+                    "ntlm" => ntlm_package = enabled,
+                    "kerberos" => kerberos_package = enabled,
+                    "pku2u" => pku2u_package = enabled,
+                    _ => eprintln!("unexpected package name: {}", &package_name),
+                }
+            }
+        }
+
+        (ntlm_package, kerberos_package, pku2u_package)
+    }
+
+    fn filter_protocol(
+        negotiated_protocol: &NegotiatedProtocol,
+        package_list: &Option<String>,
+    ) -> Result<Option<NegotiatedProtocol>> {
         let mut filtered_protocol = None;
-        let (ntlm_package, kerberos_package) = Self::get_package_list_config(package_list);
-        
+        let (ntlm_package, kerberos_package, pku2u_package) = Self::get_package_list_config(package_list);
+
         match &negotiated_protocol {
+            NegotiatedProtocol::Pku2u(_) => {
+                if !pku2u_package {
+                    filtered_protocol = Some(NegotiatedProtocol::Ntlm(Ntlm::new()));
+                }
+            }
             NegotiatedProtocol::Kerberos(_) => {
                 if !kerberos_package {
                     filtered_protocol = Some(NegotiatedProtocol::Ntlm(Ntlm::new()));
                 }
-            },
+            }
             NegotiatedProtocol::Ntlm(_) => {
+                #[cfg(not(feature = "network_client"))]
                 if !ntlm_package {
-                    let kerberos_client = Kerberos::new_client_from_config(KerberosConfig::from_env()).unwrap();
+                    return Err(Error::new(
+                        ErrorKind::InternalError,
+                        "Can not initialize Kerberos: network client is not provided".into(),
+                    ));
+                }
+                #[cfg(feature = "network_client")]
+                if !ntlm_package {
+                    let kerberos_client = Kerberos::new_client_from_config(KerberosConfig::from_env())?;
                     filtered_protocol = Some(NegotiatedProtocol::Kerberos(kerberos_client));
                 }
             }
         }
 
-        filtered_protocol
+        Ok(filtered_protocol)
     }
 }
 
@@ -309,15 +277,7 @@
     }
 
     fn change_password(&mut self, change_password: builders::ChangePassword) -> Result<()> {
-<<<<<<< HEAD
-        self.negotiate_protocol(
-            change_password.account_name.as_bytes(),
-            change_password.domain_name.as_bytes(),
-        )?;
-=======
-        #[cfg(feature = "network_client")]
         self.negotiate_protocol(&change_password.account_name, &change_password.domain_name)?;
->>>>>>> a4be8c2d
 
         match &mut self.protocol {
             NegotiatedProtocol::Pku2u(pku2u) => pku2u.change_password(change_password),
@@ -343,18 +303,7 @@
         }
 
         if let Some(identity) = builder.auth_data {
-<<<<<<< HEAD
-            self.negotiate_protocol(
-                identity.username.as_bytes(),
-                identity.domain.as_deref().unwrap_or_default().as_bytes(),
-            )?;
-=======
-            if let Some(domain) = &identity.domain {
-                self.negotiate_protocol(&identity.username, &domain)?;
-            } else {
-                self.negotiate_protocol(&identity.username, "")?;
-            }
->>>>>>> a4be8c2d
+            self.negotiate_protocol(&identity.username, identity.domain.as_deref().unwrap_or_default())?;
         }
 
         self.auth_identity = builder.auth_data.cloned().map(AuthIdentityBuffers::from);
@@ -376,17 +325,13 @@
         builder: &mut builders::FilledInitializeSecurityContext<'a, Self::CredentialsHandle>,
     ) -> Result<InitializeSecurityContextResult> {
         if let Some(Some(identity)) = builder.credentials_handle {
-<<<<<<< HEAD
-            self.negotiate_protocol(&identity.user, &identity.domain)?;
-=======
-            let auth_identity: AuthIdentity = (*identity).clone().into();
-            let username = auth_identity.username.to_owned();
+            let auth_identity: AuthIdentity = identity.clone().into();
+
             if let Some(domain) = &auth_identity.domain {
-                self.negotiate_protocol(&username, &domain)?;
+                self.negotiate_protocol(&auth_identity.username, &domain)?;
             } else {
-                self.negotiate_protocol(&username, "")?;
-            }
->>>>>>> a4be8c2d
+                self.negotiate_protocol(&auth_identity.username, "")?;
+            }
         }
 
         if let NegotiatedProtocol::Kerberos(kerberos) = &mut self.protocol {
