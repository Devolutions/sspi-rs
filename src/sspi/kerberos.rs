--- conflicted
+++ resolved
@@ -34,7 +34,6 @@
 use self::utils::serialize_message;
 use super::channel_bindings::ChannelBindings;
 use crate::builders::ChangePassword;
-use crate::{detect_kdc_url};
 use crate::kerberos::client::extractors::extract_status_code_from_krb_priv_response;
 use crate::sspi::kerberos::client::extractors::extract_salt_from_krb_error;
 use crate::sspi::kerberos::client::generators::{generate_final_neg_token_targ, get_mech_list};
@@ -46,9 +45,9 @@
 use crate::sspi::{self, Error, ErrorKind, Result, Sspi, SspiEx, SspiImpl, PACKAGE_ID_NONE};
 use crate::utils::{generate_random_symmetric_key, utf16_bytes_to_utf8_string};
 use crate::{
-    AcceptSecurityContextResult, AcquireCredentialsHandleResult, AuthIdentity, ClientResponseFlags, ContextNames,
-    ContextSizes, CredentialUse, DecryptionFlags, InitializeSecurityContextResult, PackageCapabilities, PackageInfo,
-    SecurityBuffer, SecurityBufferType, SecurityPackageType, SecurityStatus, ServerResponseFlags,
+    detect_kdc_url, AcceptSecurityContextResult, AcquireCredentialsHandleResult, AuthIdentity, ClientResponseFlags,
+    ContextNames, ContextSizes, CredentialUse, DecryptionFlags, InitializeSecurityContextResult, PackageCapabilities,
+    PackageInfo, SecurityBuffer, SecurityBufferType, SecurityPackageType, SecurityStatus, ServerResponseFlags,
 };
 
 pub const PKG_NAME: &str = "Kerberos";
@@ -58,13 +57,8 @@
 pub const KADMIN: &str = "kadmin";
 pub const CHANGE_PASSWORD_SERVICE_NAME: &str = "changepw";
 
-<<<<<<< HEAD
-pub const SSPI_KDC_URL_ENV: &str = "SSPI_KDC_URL";
-
+// pub const SSPI_KDC_URL_ENV: &str = "SSPI_KDC_URL";
 pub const DEFAULT_ENCRYPTION_TYPE: CipherSuite = CipherSuite::Aes256CtsHmacSha196;
-=======
-const DEFAULT_ENCRYPTION_TYPE: CipherSuite = CipherSuite::Aes256CtsHmacSha196;
->>>>>>> a4be8c2d
 
 /// [MS-KILE](https://winprotocoldoc.blob.core.windows.net/productionwindowsarchives/MS-KILE/%5bMS-KILE%5d.pdf)
 /// The RRC field is 12 if no encryption is requested or 28 if encryption is requested
@@ -157,11 +151,10 @@
         if let Some((realm, kdc_url)) = self.get_kdc() {
             return match kdc_url.scheme() {
                 "udp" | "tcp" => self.config.network_client.send(&kdc_url, data),
-                "http" | "https" => {
-                    self.config
-                        .network_client
-                        .send_http(&kdc_url, data, Some(realm.to_string()))
-                }
+                "http" | "https" => self
+                    .config
+                    .network_client
+                    .send_http(&kdc_url, data, Some(realm.to_string())),
                 _ => Err(Error {
                     error_type: ErrorKind::InternalError,
                     description: "Invalid KDC server URL protocol scheme".to_owned(),
