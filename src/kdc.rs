cfg_if::cfg_if! {
    if #[cfg(windows)] {
        use winreg::RegKey;
        use winreg::enums::*;
    }
}

<<<<<<< HEAD
=======
use crate::dns::detect_kdc_hosts_from_dns;
use crate::krb::Krb5Conf;

>>>>>>> cf0d1c00
use std::env;
use std::path::Path;
use std::str::FromStr;

use url::Url;

use crate::dns::detect_kdc_hosts_from_dns;

#[cfg(target_os = "windows")]
pub fn detect_kdc_hosts_from_system(domain: &str) -> Vec<String> {
    let domain_upper = domain.to_uppercase();
    let hklm = RegKey::predef(HKEY_LOCAL_MACHINE);
    let domains_key_path = "SYSTEM\\CurrentControlSet\\Control\\Lsa\\Kerberos\\Domains";
    let domain_key_path = format!("{}\\{}", domains_key_path, &domain_upper);
    if let Ok(domain_key) = hklm.open_subkey(domain_key_path) {
        let kdc_names: Vec<String> = domain_key.get_value("KdcNames").unwrap_or_default();
        kdc_names.iter().map(|x| format!("tcp://{}:88", x)).collect()
    } else {
        Vec::new()
    }
}

#[cfg(not(target_os = "windows"))]
pub fn detect_kdc_hosts_from_system(domain: &str) -> Vec<String> {
    // https://web.mit.edu/kerberos/krb5-current/doc/user/user_config/kerberos.html#environment-variables

    let krb5_config = env::var("KRB5_CONFIG").unwrap_or("/etc/krb5.conf:/usr/local/etc/krb5.conf".to_string());
    let krb5_conf_paths = krb5_config.split(':').map(|x| Path::new(x)).collect::<Vec<&Path>>();

    for krb5_conf_path in krb5_conf_paths {
        if krb5_conf_path.exists() {
            if let Some(krb5_conf)  = Krb5Conf::new_from_file(krb5_conf_path) {
                if let Some(kdc) = krb5_conf.get_value(vec!["realms", domain, "kdc"]) {
                    let kdc_url = format!("tcp://{}", kdc.as_str());
                    return vec![kdc_url];
                }
            }
        }
    }

    Vec::new()
}

pub fn detect_kdc_hosts(domain: &str) -> Vec<String> {
    if let Ok(kdc_url) = env::var(&format!("SSPI_KDC_URL_{}", domain)) {
        return vec![kdc_url];
    }

    if let Ok(kdc_url) = env::var("SSPI_KDC_URL") {
        return vec![kdc_url];
    }

    let kdc_hosts = detect_kdc_hosts_from_system(domain);

    if !kdc_hosts.is_empty() {
        return kdc_hosts;
    }

    detect_kdc_hosts_from_dns(domain)
}

pub fn detect_kdc_host(domain: &str) -> Option<String> {
    let kdc_hosts = detect_kdc_hosts(domain);
    if !kdc_hosts.is_empty() {
        Some(kdc_hosts.get(0).unwrap().to_string())
    } else {
        None
    }
}

pub fn detect_kdc_url(domain: &str) -> Option<Url> {
    let kdc_host = detect_kdc_host(domain)?;
    Url::from_str(&kdc_host).ok()
}

#[cfg(test)]
mod tests {
    use super::detect_kdc_hosts;
    #[test]
    fn test_detect_kdc() {
        if let Ok(domain) = std::env::var("TEST_KERBEROS_REALM") {
            println!("Finding KDC for {} domain", &domain);
            let kdc_hosts = detect_kdc_hosts(&domain);
            if let Some(kdc_host) = kdc_hosts.get(0) {
                println!("KDC server: {}", kdc_host);
            } else {
                println!("No KDC server found!");
            }
        }
    }
}<|MERGE_RESOLUTION|>--- conflicted
+++ resolved
@@ -5,12 +5,8 @@
     }
 }
 
-<<<<<<< HEAD
-=======
-use crate::dns::detect_kdc_hosts_from_dns;
 use crate::krb::Krb5Conf;
 
->>>>>>> cf0d1c00
 use std::env;
 use std::path::Path;
 use std::str::FromStr;
