--- conflicted
+++ resolved
@@ -19,18 +19,10 @@
         .expect("read_u16_into cannot fail at this point");
 
     String::from_utf16_lossy(value_u16.as_ref())
-<<<<<<< HEAD
 }
 
-#[cfg(feature = "network_client")]
-pub fn get_domain_from_fqdn(fqdm: &[u8]) -> Option<String> {
-    let mut fqdm = bytes_to_utf16_string(fqdm);
-
-    fqdm.find('@').map(|index| fqdm.split_off(index + 1))
-}
-
-pub fn is_azure_ad_domain(domain: &[u8]) -> bool {
-    bytes_to_utf16_string(domain) == AZURE_AD_DOMAIN
+pub fn is_azure_ad_domain(domain: &str) -> bool {
+    domain == AZURE_AD_DOMAIN
 }
 
 pub fn utf16_bytes_to_utf8_string(data: &[u8]) -> String {
@@ -43,29 +35,6 @@
     )
 }
 
-#[cfg(feature = "network_client")]
-pub fn resolve_kdc_host(domain: &str) -> Option<String> {
-    use trust_dns_resolver::system_conf::read_system_conf;
-    use trust_dns_resolver::Resolver;
-
-    let (resolver_config, resolver_options) = read_system_conf().ok()?;
-    let resolver = Resolver::new(resolver_config, resolver_options).ok()?;
-
-    if let Ok(records) = resolver.srv_lookup(&format!("_kerberos._tcp.{}", domain)) {
-        records
-            .into_iter()
-            .next()
-            .map(|record| format!("tcp://{}:88", record.target()))
-    } else if let Ok(records) = resolver.srv_lookup(&format!("_kerberos._udp.{}", domain)) {
-        records
-            .into_iter()
-            .next()
-            .map(|record| format!("udp://{}:88", record.target()))
-    } else {
-        None
-    }
-}
-
 pub fn generate_random_symmetric_key(cipher: &CipherSuite, rnd: &mut OsRng) -> Vec<u8> {
     let key_size = cipher.cipher().key_size();
     let mut key = Vec::with_capacity(key_size);
@@ -75,25 +44,4 @@
     }
 
     key
-}
-
-#[cfg(feature = "network_client")]
-#[cfg(test)]
-mod tests {
-    use super::get_domain_from_fqdn;
-
-    #[test]
-    fn test_get_domain_from_fqdm() {
-        // user1@example.com
-        let fqdm = [
-            117, 0, 115, 0, 101, 0, 114, 0, 49, 0, 64, 0, 101, 0, 120, 0, 97, 0, 109, 0, 112, 0, 108, 0, 101, 0, 46, 0,
-            99, 0, 111, 0, 109, 0,
-        ];
-
-        let domain = get_domain_from_fqdn(&fqdm).unwrap();
-
-        assert_eq!(&domain, "example.com");
-    }
-=======
->>>>>>> a4be8c2d
 }