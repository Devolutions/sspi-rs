use std::ffi::CStr;
use std::mem::size_of;
use std::ptr::null;
use std::slice::from_raw_parts;

use libc::{c_ulong, c_ulonglong, c_void};
use num_traits::{FromPrimitive, ToPrimitive};
use sspi::builders::{ChangePasswordBuilder, EmptyInitializeSecurityContext};
<<<<<<< HEAD
use sspi::internal::credssp::sspi_cred_ssp::SspiCredSsp;
use sspi::internal::credssp::{sspi_cred_ssp, SspiContext};
use sspi::internal::SspiImpl;
=======
use sspi::credssp::SspiContext;
>>>>>>> c63d7f03
use sspi::kerberos::config::KerberosConfig;
use sspi::network_client::reqwest_network_client::{RequestClientFactory, ReqwestNetworkClient};
use sspi::ntlm::NtlmConfig;
use sspi::{
    kerberos, negotiate, ntlm, pku2u, AuthIdentityBuffers, ClientRequestFlags, DataRepresentation, Error, ErrorKind,
    Kerberos, Negotiate, NegotiateConfig, Ntlm, Result, Sspi, SspiImpl,
};
use winapi::um::wincrypt::{
    CertAddEncodedCertificateToStore, CertOpenStore, CERT_CONTEXT, CERT_STORE_ADD_REPLACE_EXISTING,
    CERT_STORE_CREATE_NEW_FLAG, CERT_STORE_PROV_MEMORY,
};

cfg_if::cfg_if! {
    if #[cfg(target_os = "windows")] {
        use symbol_rename_macro::rename_symbol;
        use sspi::{Pku2u, Pku2uConfig};
    }
}

use crate::credentials_attributes::{
    CredentialsAttributes, KdcProxySettings, SecPkgCredentialsKdcProxySettingsA, SecPkgCredentialsKdcProxySettingsW,
    SecPkgCredentialsKdcUrlA, SecPkgCredentialsKdcUrlW,
};
use crate::sec_buffer::{copy_to_c_sec_buffer, p_sec_buffers_to_security_buffers, PSecBuffer, PSecBufferDesc};
use crate::sec_pkg_info::{SecNegoInfoA, SecNegoInfoW, SecPkgInfoA, SecPkgInfoW};
use crate::sec_winnt_auth_identity::{
    unpack_sec_winnt_auth_identity_ex2, CredSspCred, SecWinntAuthIdentityA, SecWinntAuthIdentityExA,
    SecWinntAuthIdentityExW, SecWinntAuthIdentityW, SEC_WINNT_AUTH_IDENTITY_VERSION,
};
use crate::sspi_data_types::{
    CertTrustStatus, LpStr, LpcWStr, PSecurityString, PTimeStamp, SecChar, SecGetKeyFn, SecPkgContextConnectionInfo,
    SecPkgContextFlags, SecPkgContextSizes, SecPkgContextStreamSizes, SecWChar, SecurityStatus,
};
use crate::utils::{
    c_w_str_to_string, into_raw_ptr, raw_str_into_bytes, raw_w_str_to_bytes, transform_credentials_handle,
};

pub const SECPKG_NEGOTIATION_COMPLETE: u32 = 0;
pub const SECPKG_NEGOTIATION_OPTIMISTIC: u32 = 1;
pub const SECPKG_NEGOTIATION_IN_PROGRESS: u32 = 2;

pub const SECPKG_ATTR_SIZES: u32 = 0;
pub const SECPKG_ATTR_NEGOTIATION_INFO: u32 = 12;
pub const SECPKG_ATTR_STREAM_SIZES: u32 = 4;
pub const SECPKG_ATTR_REMOTE_CERT_CONTEXT: u32 = 0x53;
pub const SECPKG_ATTR_NEGOTIATION_PACKAGE: u32 = 0x80000081;
pub const SECPKG_ATTR_PACKAGE_INFO: u32 = 10;
pub const SECPKG_ATTR_SERVER_AUTH_FLAGS: u32 = 0x80000083;
pub const SECPKG_ATTR_CERT_TRUST_STATUS: u32 = 0x80000084;
pub const SECPKG_ATTR_CONNECTION_INFO: u32 = 0x5a;

const SECPKG_CRED_ATTR_KDC_PROXY_SETTINGS: c_ulong = 3;

const SECPKG_CRED_ATTR_KDC_URL: c_ulong = 501;

#[repr(C)]
pub struct SecHandle {
    pub dw_lower: c_ulonglong,
    pub dw_upper: c_ulonglong,
}

pub type PCredHandle = *mut SecHandle;
pub type PCtxtHandle = *mut SecHandle;

pub struct CredentialsHandle {
    pub credentials: AuthIdentityBuffers,
    pub security_package_name: String,
    pub attributes: CredentialsAttributes,
}

pub(crate) unsafe fn p_ctxt_handle_to_sspi_context(
    context: &mut PCtxtHandle,
    security_package_name: Option<&str>,
    attributes: &CredentialsAttributes,
) -> Result<*mut SspiContext> {
    if context.is_null() {
        *context = into_raw_ptr(SecHandle {
            dw_lower: 0,
            dw_upper: 0,
        });
    }

    if (*(*context)).dw_lower == 0 {
        if security_package_name.is_none() {
            return Err(Error::new(
                ErrorKind::InvalidParameter,
                "Security package name is not provided".into(),
            ));
        }
        let name = security_package_name.expect("security package name must be provided");

        let sspi_context = match name {
            negotiate::PKG_NAME => {
                let hostname = whoami::hostname();
                if let Some(kdc_url) = attributes.kdc_url() {
                    let kerberos_config =
                        KerberosConfig::new(&kdc_url, Box::new(ReqwestNetworkClient::new()), hostname.clone());
                    let negotiate_config = NegotiateConfig::new(
                        Box::new(kerberos_config),
                        attributes.package_list.clone(),
                        hostname,
                        Box::new(RequestClientFactory),
                    );

                    SspiContext::Negotiate(Negotiate::new(negotiate_config)?)
                } else {
                    let negotiate_config = NegotiateConfig {
                        protocol_config: Box::new(NtlmConfig),
                        package_list: attributes.package_list.clone(),
                        hostname,
                        network_client_factory: Box::new(RequestClientFactory),
                    };
                    SspiContext::Negotiate(Negotiate::new(negotiate_config)?)
                }
            }
            pku2u::PKG_NAME => {
                #[cfg(not(target_os = "windows"))]
                return Err(Error::new(
                    ErrorKind::InvalidParameter,
                    "PKU2U is not supported on non-Windows OS yet".into(),
                ));
                #[cfg(target_os = "windows")]
                SspiContext::Pku2u(Pku2u::new_client_from_config(Pku2uConfig::default_client_config(
                    whoami::hostname(),
                )?)?)
            }
            kerberos::PKG_NAME => {
                let hostname = whoami::hostname();
                if let Some(kdc_url) = attributes.kdc_url() {
                    SspiContext::Kerberos(Kerberos::new_client_from_config(KerberosConfig::new(
                        &kdc_url,
                        Box::new(ReqwestNetworkClient::new()),
                        hostname,
                    ))?)
                } else {
                    let mut krb_config = KerberosConfig::from_env();
                    krb_config.hostname = Some(hostname);
                    SspiContext::Kerberos(Kerberos::new_client_from_config(krb_config)?)
                }
            }
            ntlm::PKG_NAME => SspiContext::Ntlm(Ntlm::new()),
            sspi_cred_ssp::PKG_NAME => SspiContext::CredSsp(SspiCredSsp::new_client(SspiContext::Ntlm(Ntlm::new()))?),
            _ => {
                return Err(Error::new(
                    ErrorKind::InvalidParameter,
                    format!("security package name `{}` is not supported", name),
                ));
            }
        };

        (*(*context)).dw_lower = into_raw_ptr(sspi_context) as c_ulonglong;
        if (*(*context)).dw_upper == 0 {
            (*(*context)).dw_upper = into_raw_ptr(name.to_owned()) as c_ulonglong;
        }
    }

    Ok((*(*context)).dw_lower as *mut SspiContext)
}

#[cfg_attr(feature = "debug_mode", instrument(skip_all))]
#[cfg_attr(windows, rename_symbol(to = "Rust_AcquireCredentialsHandleA"))]
#[no_mangle]
pub unsafe extern "system" fn AcquireCredentialsHandleA(
    _psz_principal: LpStr,
    psz_package: LpStr,
    _f_aredential_use: c_ulong,
    _pv_logon_id: *const c_void,
    mut p_auth_data: *const c_void,
    _p_get_key_fn: SecGetKeyFn,
    _pv_get_key_argument: *const c_void,
    ph_credential: PCredHandle,
    _pts_expiry: PTimeStamp,
) -> SecurityStatus {
    catch_panic! {
        check_null!(psz_package);
        check_null!(p_auth_data);
        check_null!(ph_credential);

        let security_package_name =
            try_execute!(CStr::from_ptr(psz_package).to_str(), ErrorKind::InvalidParameter).to_owned();

        if security_package_name == "CREDSSP" {
            // here we should handle creds for the Schannel
            p_auth_data = p_auth_data.add(2);
        }

        let auth_version = *p_auth_data.cast::<u32>();
        let mut package_list: Option<String> = None;

        let credentials = if auth_version == SEC_WINNT_AUTH_IDENTITY_VERSION {
            let auth_data = p_auth_data.cast::<SecWinntAuthIdentityExA>();
            if !(*auth_data).package_list.is_null() && (*auth_data).package_list_length > 0 {
                package_list = Some(String::from_utf16_lossy(from_raw_parts(
                    (*auth_data).package_list as *const u16,
                    (*auth_data).package_list_length as usize)
                ));
            }
            AuthIdentityBuffers {
                user: raw_str_into_bytes((*auth_data).user, (*auth_data).user_length as usize * 2),
                domain: raw_str_into_bytes((*auth_data).domain, (*auth_data).domain_length as usize * 2),
                password: raw_str_into_bytes((*auth_data).password, (*auth_data).password_length as usize * 2),
            }
        } else {
            let auth_data = p_auth_data.cast::<SecWinntAuthIdentityA>();
            AuthIdentityBuffers {
                user: raw_str_into_bytes((*auth_data).user, (*auth_data).user_length as usize * 2),
                domain: raw_str_into_bytes((*auth_data).domain, (*auth_data).domain_length as usize * 2),
                password: raw_str_into_bytes((*auth_data).password, (*auth_data).password_length as usize * 2),
            }
        };

        (*ph_credential).dw_lower = into_raw_ptr(CredentialsHandle {
            credentials,
            security_package_name,
            attributes: CredentialsAttributes::new_with_package_list(package_list),
        }) as c_ulonglong;

        0
    }
}

pub type AcquireCredentialsHandleFnA = unsafe extern "system" fn(
    LpStr,
    LpStr,
    c_ulong,
    *const c_void,
    *const c_void,
    SecGetKeyFn,
    *const c_void,
    PCredHandle,
    PTimeStamp,
) -> SecurityStatus;

#[cfg_attr(feature = "debug_mode", instrument(skip_all))]
#[cfg_attr(windows, rename_symbol(to = "Rust_AcquireCredentialsHandleW"))]
#[no_mangle]
pub unsafe extern "system" fn SpAcquireCredentialsHandleW(
    _psz_principal: LpcWStr,
    psz_package: LpcWStr,
    _f_credential_use: c_ulong,
    _pv_logon_id: *const c_void,
    p_auth_data: *const c_void,
    _p_get_key_fn: SecGetKeyFn,
    _pv_get_key_argument: *const c_void,
    ph_credential: PCredHandle,
    _pts_expiry: PTimeStamp,
) -> SecurityStatus {
    catch_panic! {
        check_null!(psz_package);
        check_null!(p_auth_data);
        check_null!(ph_credential);

        let security_package_name = c_w_str_to_string(psz_package);

        let auth_version = *p_auth_data.cast::<u32>();
        let mut package_list: Option<String> = None;

        let credentials = if security_package_name == sspi_cred_ssp::PKG_NAME {
            let credssp_cred = p_auth_data.cast::<CredSspCred>().as_ref().unwrap();

            try_execute!(unpack_sec_winnt_auth_identity_ex2(credssp_cred.p_spnego_cred))
        } else if auth_version == SEC_WINNT_AUTH_IDENTITY_VERSION {
            let auth_data = p_auth_data.cast::<SecWinntAuthIdentityExW>();

            if !(*auth_data).package_list.is_null() && (*auth_data).package_list_length > 0 {
                package_list = Some(String::from_utf16_lossy(from_raw_parts(
                    (*auth_data).package_list as *const u16,
                    (*auth_data).package_list_length as usize)
                ));
            }

            let auth_buffers = AuthIdentityBuffers {
                user: raw_w_str_to_bytes((*auth_data).user, (*auth_data).user_length as usize),
                domain: raw_w_str_to_bytes((*auth_data).domain, (*auth_data).domain_length as usize),
                password: raw_w_str_to_bytes((*auth_data).password, (*auth_data).password_length as usize),
            };

            auth_buffers
        } else {
            let auth_data = p_auth_data.cast::<SecWinntAuthIdentityW>();

            AuthIdentityBuffers {
                user: raw_w_str_to_bytes((*auth_data).user, (*auth_data).user_length as usize),
                domain: raw_w_str_to_bytes((*auth_data).domain, (*auth_data).domain_length as usize),
                password: raw_w_str_to_bytes((*auth_data).password, (*auth_data).password_length as usize),
            }
        };

        (*ph_credential).dw_lower = into_raw_ptr(CredentialsHandle {
            credentials,
            security_package_name,
            attributes: CredentialsAttributes::new_with_package_list(package_list),
        }) as c_ulonglong;

        0
    }
}

pub type AcquireCredentialsHandleFnW = unsafe extern "system" fn(
    LpcWStr,
    LpcWStr,
    c_ulong,
    *const c_void,
    *const c_void,
    SecGetKeyFn,
    *const c_void,
    PCredHandle,
    PTimeStamp,
) -> SecurityStatus;

#[cfg_attr(feature = "debug_mode", instrument(skip_all))]
#[cfg_attr(windows, rename_symbol(to = "Rust_QueryCredentialsAttributesA"))]
#[no_mangle]
pub extern "system" fn QueryCredentialsAttributesA(
    _ph_credential: PCredHandle,
    _ul_attribute: c_ulong,
    _p_buffer: *mut c_void,
) -> SecurityStatus {
    ErrorKind::UnsupportedFunction.to_u32().unwrap()
}

pub type QueryCredentialsAttributesFnA = extern "system" fn(PCredHandle, c_ulong, *mut c_void) -> SecurityStatus;

#[cfg_attr(feature = "debug_mode", instrument(skip_all))]
#[cfg_attr(windows, rename_symbol(to = "Rust_QueryCredentialsAttributesW"))]
#[no_mangle]
pub extern "system" fn QueryCredentialsAttributesW(
    _ph_credential: PCredHandle,
    _ul_attribute: c_ulong,
    _p_buffer: *mut c_void,
) -> SecurityStatus {
    ErrorKind::UnsupportedFunction.to_u32().unwrap()
}

pub type QueryCredentialsAttributesFnW = extern "system" fn(PCredHandle, c_ulong, *mut c_void) -> SecurityStatus;

#[allow(clippy::useless_conversion)]
#[cfg_attr(feature = "debug_mode", instrument(skip_all))]
#[cfg_attr(windows, rename_symbol(to = "Rust_InitializeSecurityContextA"))]
#[no_mangle]
pub unsafe extern "system" fn InitializeSecurityContextA(
    ph_credential: PCredHandle,
    mut ph_context: PCtxtHandle,
    p_target_name: *const SecChar,
    f_context_req: c_ulong,
    _reserved1: c_ulong,
    target_data_rep: c_ulong,
    p_input: PSecBufferDesc,
    _reserved2: c_ulong,
    ph_new_context: PCtxtHandle,
    p_output: PSecBufferDesc,
    pf_context_attr: *mut c_ulong,
    _pts_expiry: PTimeStamp,
) -> SecurityStatus {
    catch_panic! {
        // ph_context can be null on the first call
        // p_input can be null on the first call
        check_null!(ph_new_context);
        check_null!(ph_credential);
        check_null!(p_output);
        check_null!(pf_context_attr);

        let service_principal = if p_target_name.is_null() {
            ""
        } else {
            try_execute!(CStr::from_ptr(p_target_name).to_str(), ErrorKind::InvalidParameter)
        };

        let credentials_handle = (*ph_credential).dw_lower as *mut CredentialsHandle;

        let (auth_data, security_package_name, attributes) = match transform_credentials_handle(credentials_handle) {
            Some(creds_handle) => creds_handle,
            None => return ErrorKind::InvalidHandle.to_u32().unwrap(),
        };

        let sspi_context_ptr = try_execute!(p_ctxt_handle_to_sspi_context(
            &mut ph_context,
            Some(security_package_name),
            attributes
        ));
        let sspi_context = sspi_context_ptr
            .as_mut()
            .expect("security context pointer cannot be null");

        let mut input_tokens = if p_input.is_null() {
            Vec::new()
        } else {
            p_sec_buffers_to_security_buffers(from_raw_parts((*p_input).p_buffers, (*p_input).c_buffers as usize))
        };

        let len = (*p_output).c_buffers as usize;
        let raw_buffers = from_raw_parts((*p_output).p_buffers, len);
        let mut output_tokens = p_sec_buffers_to_security_buffers(raw_buffers);
        output_tokens.iter_mut().for_each(|s| s.buffer.clear());

        let mut auth_data = Some(auth_data);
        let mut builder = EmptyInitializeSecurityContext::<<SspiContext as SspiImpl>::CredentialsHandle>::new()
            .with_credentials_handle(&mut auth_data)
            .with_context_requirements(ClientRequestFlags::from_bits(f_context_req.try_into().unwrap()).unwrap())
            .with_target_data_representation(DataRepresentation::from_u32(target_data_rep.try_into().unwrap()).unwrap())
            .with_target_name(service_principal)
            .with_input(&mut input_tokens)
            .with_output(&mut output_tokens);
        let result_status = sspi_context.initialize_security_context_impl(&mut builder);

        let context_requirements = ClientRequestFlags::from_bits_unchecked(f_context_req as u32);
        let allocate = context_requirements.contains(ClientRequestFlags::ALLOCATE_MEMORY);

        copy_to_c_sec_buffer((*p_output).p_buffers, &output_tokens, allocate);

        (*ph_new_context).dw_lower = sspi_context_ptr as c_ulonglong;
        (*ph_new_context).dw_upper = (*ph_context).dw_upper;

        *pf_context_attr = f_context_req;

        let result = try_execute!(result_status);
        result.status.to_u32().unwrap()
    }
}

pub type InitializeSecurityContextFnA = unsafe extern "system" fn(
    PCredHandle,
    PCtxtHandle,
    *const SecChar,
    c_ulong,
    c_ulong,
    c_ulong,
    PSecBufferDesc,
    c_ulong,
    PCtxtHandle,
    PSecBufferDesc,
    *mut c_ulong,
    PTimeStamp,
) -> SecurityStatus;

#[allow(clippy::useless_conversion)]
#[cfg_attr(feature = "debug_mode", instrument(skip_all))]
#[cfg_attr(windows, rename_symbol(to = "Rust_InitializeSecurityContextW"))]
#[no_mangle]
pub unsafe extern "system" fn InitializeSecurityContextW(
    ph_credential: PCredHandle,
    mut ph_context: PCtxtHandle,
    p_target_name: *const SecWChar,
    f_context_req: c_ulong,
    _reserved1: c_ulong,
    target_data_rep: c_ulong,
    p_input: PSecBufferDesc,
    _reserved2: c_ulong,
    ph_new_context: PCtxtHandle,
    p_output: PSecBufferDesc,
    pf_context_attr: *mut c_ulong,
    _pts_expiry: PTimeStamp,
) -> SecurityStatus {
    catch_panic! {
        // ph_context can be null on the first call
        // p_input can be null on the first call
        check_null!(ph_new_context);
        check_null!(ph_credential);
        check_null!(p_output);
        check_null!(pf_context_attr);

        let service_principal = if p_target_name.is_null() {
            String::new()
        } else {
            c_w_str_to_string(p_target_name)
        };

        let credentials_handle = (*ph_credential).dw_lower as *mut CredentialsHandle;

        let (auth_data, security_package_name, attributes) = match transform_credentials_handle(credentials_handle) {
            Some(creds_handle) => creds_handle,
            None => return ErrorKind::InvalidHandle.to_u32().unwrap(),
        };

        let sspi_context_ptr = try_execute!(p_ctxt_handle_to_sspi_context(
            &mut ph_context,
            Some(security_package_name),
            attributes,
        ));
        let sspi_context = sspi_context_ptr
            .as_mut()
            .expect("security context pointer cannot be null");

        let mut input_tokens = if p_input.is_null() {
            Vec::new()
        } else {
            p_sec_buffers_to_security_buffers(from_raw_parts((*p_input).p_buffers, (*p_input).c_buffers as usize))
        };

        let raw_buffers = from_raw_parts((*p_output).p_buffers, (*p_output).c_buffers as usize);
        let mut output_tokens = p_sec_buffers_to_security_buffers(raw_buffers);
        output_tokens.iter_mut().for_each(|s| s.buffer.clear());

        let mut auth_data = Some(auth_data);
        let mut builder = EmptyInitializeSecurityContext::<<SspiContext as SspiImpl>::CredentialsHandle>::new()
            .with_credentials_handle(&mut auth_data)
            .with_context_requirements(ClientRequestFlags::from_bits(f_context_req.try_into().unwrap()).unwrap())
            .with_target_data_representation(DataRepresentation::from_u32(target_data_rep.try_into().unwrap()).unwrap())
            .with_target_name(&service_principal)
            .with_input(&mut input_tokens)
            .with_output(&mut output_tokens);
        let result_status = sspi_context.initialize_security_context_impl(&mut builder);

        let context_requirements = ClientRequestFlags::from_bits_unchecked(f_context_req as u32);
        let allocate = context_requirements.contains(ClientRequestFlags::ALLOCATE_MEMORY);

        copy_to_c_sec_buffer((*p_output).p_buffers, &output_tokens, allocate);

        *pf_context_attr = f_context_req;

        (*ph_new_context).dw_lower = sspi_context_ptr as c_ulonglong;
        (*ph_new_context).dw_upper = (*ph_context).dw_upper;

        let result = try_execute!(result_status);
        result.status.to_u32().unwrap()
    }
}

pub type InitializeSecurityContextFnW = unsafe extern "system" fn(
    PCredHandle,
    PCtxtHandle,
    *const SecWChar,
    c_ulong,
    c_ulong,
    c_ulong,
    PSecBufferDesc,
    c_ulong,
    PCtxtHandle,
    PSecBufferDesc,
    *mut c_ulong,
    PTimeStamp,
) -> SecurityStatus;

#[allow(clippy::useless_conversion)]
unsafe fn query_context_attributes_common(
    mut ph_context: PCtxtHandle,
    ul_attribute: c_ulong,
    p_buffer: *mut c_void,
    is_wide: bool,
) -> SecurityStatus {
    catch_panic! {
        let sspi_context = try_execute!(p_ctxt_handle_to_sspi_context(
            &mut ph_context,
            None,
            &CredentialsAttributes::default()
        ))
        .as_mut()
        .expect("security context pointer cannot be null");

        check_null!(p_buffer);

        match ul_attribute.try_into().unwrap() {
            SECPKG_ATTR_SIZES => {
                let sizes = p_buffer.cast::<SecPkgContextSizes>();

                let pkg_sizes = try_execute!(sspi_context.query_context_sizes());

                (*sizes).cb_max_token = pkg_sizes.max_token;
                (*sizes).cb_max_signature = pkg_sizes.max_signature;
                (*sizes).cb_block_size = pkg_sizes.block;
                (*sizes).cb_security_trailer = pkg_sizes.security_trailer;

                0
            }
            SECPKG_ATTR_NEGOTIATION_INFO => {
                let package_info = try_execute!(sspi_context.query_context_package_info());

                if is_wide {
                    let nego_info = p_buffer.cast::<SecNegoInfoW>();

<<<<<<< HEAD
                    (*nego_info).nego_state = SECPKG_NEGOTIATION_COMPLETE.try_into().unwrap();
                    (*nego_info).package_info = into_raw_ptr(SecPkgInfoW::from(package_info));
                } else {
                    let nego_info = p_buffer.cast::<SecNegoInfoA>();

                    (*nego_info).nego_state = SECPKG_NEGOTIATION_COMPLETE.try_into().unwrap();
                    (*nego_info).package_info = into_raw_ptr(SecPkgInfoA::from(package_info));
                }
=======
                (*nego_info).nego_state = SECPKG_NEGOTIATION_COMPLETE;
                let pkg_info: &mut SecPkgInfoA = try_execute!(
                    sspi_context.query_context_package_info()
                ).into();
                (*nego_info).package_info = pkg_info;
>>>>>>> c63d7f03

                0
            }
            SECPKG_ATTR_STREAM_SIZES => {
                let stream_sizes = try_execute!(sspi_context.query_context_stream_sizes());

                let stream_info = p_buffer.cast::<SecPkgContextStreamSizes>();

                (*stream_info).cb_header = stream_sizes.header;
                (*stream_info).cb_trailer = stream_sizes.trailer;
                (*stream_info).cb_maximum_message = stream_sizes.max_message;
                (*stream_info).c_buffers = stream_sizes.buffers;
                (*stream_info).cb_block_size = stream_sizes.block_size;

                0
            }
            SECPKG_ATTR_REMOTE_CERT_CONTEXT => {
                let cert_context = try_execute!(sspi_context.query_context_remote_cert());

                let store = CertOpenStore(CERT_STORE_PROV_MEMORY, 0, 0, CERT_STORE_CREATE_NEW_FLAG, null());

                if store.is_null() {
                    return ErrorKind::InternalError.to_u32().unwrap();
                }

                let mut p_cert_context = null();

                let result = CertAddEncodedCertificateToStore(
                    store,
                    cert_context.encoding_type.to_u32().unwrap(),
                    cert_context.raw_cert.as_ptr(),
                    cert_context.raw_cert.len() as u32,
                    CERT_STORE_ADD_REPLACE_EXISTING,
                    &mut p_cert_context
                );
                if result != 1 {
                    return ErrorKind::InternalError.to_u32().unwrap();
                }

                let p_cert_buffer = p_buffer.cast::<*const CERT_CONTEXT>();
                *p_cert_buffer = p_cert_context;

                0
            }
            SECPKG_ATTR_NEGOTIATION_PACKAGE => {
                let package_info = try_execute!(sspi_context.query_context_negotiation_package());

                if is_wide {
                    let package_info = SecPkgInfoW::from(package_info);

                    let nego_package_info = p_buffer.cast::<*mut SecPkgInfoW>();
                    *nego_package_info = into_raw_ptr(package_info);
                } else {
                    let package_info = SecPkgInfoA::from(package_info);

<<<<<<< HEAD
                    let nego_package_info = p_buffer.cast::<*mut SecPkgInfoA>();
                    *nego_package_info = into_raw_ptr(package_info);
                }
=======
                (*nego_info).nego_state = SECPKG_NEGOTIATION_COMPLETE.try_into().unwrap();
                let pkg_info: &mut SecPkgInfoW = try_execute!(
                    sspi_context.query_context_package_info()
                ).into();
                (*nego_info).package_info = pkg_info;
>>>>>>> c63d7f03

                0
            }
            SECPKG_ATTR_SERVER_AUTH_FLAGS => {
                let flags = SecPkgContextFlags {
                    flags: 0,
                };

                let sec_context_flags = p_buffer.cast::<*mut SecPkgContextFlags>();
                *sec_context_flags = into_raw_ptr(flags);

                0
            }
            SECPKG_ATTR_CONNECTION_INFO => {
                let connection_info = try_execute!(sspi_context.query_context_connection_info());

                let sec_pkg_context_connection_info = p_buffer.cast::<SecPkgContextConnectionInfo>();

                (*sec_pkg_context_connection_info).dw_protocol = connection_info.protocol.bits();
                (*sec_pkg_context_connection_info).ai_cipher = connection_info.cipher.bits();
                (*sec_pkg_context_connection_info).dw_cipher_strength = connection_info.cipher_strength;
                (*sec_pkg_context_connection_info).ai_hash = connection_info.hash.bits();
                (*sec_pkg_context_connection_info).dw_hash_strength = connection_info.hash_strength;
                (*sec_pkg_context_connection_info).ai_exch = connection_info.key_exchange.bits();
                (*sec_pkg_context_connection_info).dw_exch_strength = connection_info.exchange_strength;

                0
            }
            SECPKG_ATTR_CERT_TRUST_STATUS => {
                let sspi_cert_trust_status = try_execute!(sspi_context.query_context_cert_trust_status());

                let cert_trust_status = p_buffer.cast::<CertTrustStatus>();
                (*cert_trust_status).dw_error_status = sspi_cert_trust_status.error_status.bits();
                (*cert_trust_status).dw_info_status = sspi_cert_trust_status.info_status.bits();

                0
            }
            SECPKG_ATTR_PACKAGE_INFO => {
                let package_info = try_execute!(sspi_context.query_context_package_info());

                if is_wide {
                    let nego_info = p_buffer.cast::<SecNegoInfoW>();

                    (*nego_info).nego_state = SECPKG_NEGOTIATION_COMPLETE.try_into().unwrap();
                    (*nego_info).package_info = into_raw_ptr(SecPkgInfoW::from(package_info));
                } else {
                    let nego_info = p_buffer.cast::<SecNegoInfoA>();

                    (*nego_info).nego_state = SECPKG_NEGOTIATION_COMPLETE.try_into().unwrap();
                    (*nego_info).package_info = into_raw_ptr(SecPkgInfoA::from(package_info));
                }

                0
            }
            _ => {
                ErrorKind::UnsupportedFunction.to_u32().unwrap()
            },
        }
    }
}

#[cfg_attr(feature = "debug_mode", instrument(skip_all))]
#[cfg_attr(windows, rename_symbol(to = "Rust_QueryContextAttributesA"))]
#[no_mangle]
pub unsafe extern "system" fn QueryContextAttributesA(
    mut ph_context: PCtxtHandle,
    ul_attribute: c_ulong,
    p_buffer: *mut c_void,
) -> SecurityStatus {
    query_context_attributes_common(ph_context, ul_attribute, p_buffer, false)
}

pub type QueryContextAttributesFnA = unsafe extern "system" fn(PCtxtHandle, c_ulong, *mut c_void) -> SecurityStatus;

#[cfg_attr(feature = "debug_mode", instrument(skip_all))]
#[cfg_attr(windows, rename_symbol(to = "Rust_QueryContextAttributesW"))]
#[no_mangle]
pub unsafe extern "system" fn QueryContextAttributesW(
    mut ph_context: PCtxtHandle,
    ul_attribute: c_ulong,
    p_buffer: *mut c_void,
) -> SecurityStatus {
    query_context_attributes_common(ph_context, ul_attribute, p_buffer, true)
}

pub type QueryContextAttributesFnW = unsafe extern "system" fn(PCtxtHandle, c_ulong, *mut c_void) -> SecurityStatus;

#[cfg_attr(feature = "debug_mode", instrument(skip_all))]
#[cfg_attr(windows, rename_symbol(to = "Rust_ImportSecurityContextA"))]
#[no_mangle]
pub extern "system" fn ImportSecurityContextA(
    _psz_package: PSecurityString,
    _p_packed_context: PSecBuffer,
    _token: *mut c_void,
    _ph_context: PCtxtHandle,
) -> SecurityStatus {
    ErrorKind::UnsupportedFunction.to_u32().unwrap()
}

pub type ImportSecurityContextFnA =
    extern "system" fn(PSecurityString, PSecBuffer, *mut c_void, PCtxtHandle) -> SecurityStatus;

#[cfg_attr(feature = "debug_mode", instrument(skip_all))]
#[cfg_attr(windows, rename_symbol(to = "Rust_ImportSecurityContextW"))]
#[no_mangle]
pub extern "system" fn ImportSecurityContextW(
    _psz_package: PSecurityString,
    _p_packed_context: PSecBuffer,
    _token: *mut c_void,
    _ph_context: PCtxtHandle,
) -> SecurityStatus {
    ErrorKind::UnsupportedFunction.to_u32().unwrap()
}

pub type ImportSecurityContextFnW =
    extern "system" fn(PSecurityString, PSecBuffer, *mut c_void, PCtxtHandle) -> SecurityStatus;

#[cfg_attr(feature = "debug_mode", instrument(skip_all))]
#[cfg_attr(windows, rename_symbol(to = "Rust_AddCredentialsA"))]
#[no_mangle]
pub extern "system" fn AddCredentialsA(
    _ph_credential: PCredHandle,
    _s1: *mut SecChar,
    _s2: *mut SecChar,
    _n1: c_ulong,
    _p1: *mut c_void,
    _f: SecGetKeyFn,
    _p2: *mut c_void,
    _t: PTimeStamp,
) -> SecurityStatus {
    ErrorKind::UnsupportedFunction.to_u32().unwrap()
}

pub type AddCredentialsFnA = extern "system" fn(
    PCredHandle,
    *mut SecChar,
    *mut SecChar,
    c_ulong,
    *mut c_void,
    SecGetKeyFn,
    *mut c_void,
    PTimeStamp,
) -> SecurityStatus;

#[cfg_attr(feature = "debug_mode", instrument(skip_all))]
#[cfg_attr(windows, rename_symbol(to = "Rust_AddCredentialsW"))]
#[no_mangle]
pub extern "system" fn AddCredentialsW(
    _ph_credential: PCredHandle,
    _s1: *mut SecWChar,
    _s2: *mut SecWChar,
    _n1: c_ulong,
    _p1: *mut c_void,
    _f: SecGetKeyFn,
    _p2: *mut c_void,
    _t: PTimeStamp,
) -> SecurityStatus {
    ErrorKind::UnsupportedFunction.to_u32().unwrap()
}

pub type AddCredentialsFnW = extern "system" fn(
    PCredHandle,
    *mut SecWChar,
    *mut SecWChar,
    c_ulong,
    *mut c_void,
    SecGetKeyFn,
    *mut c_void,
    PTimeStamp,
) -> SecurityStatus;

#[cfg_attr(feature = "debug_mode", instrument(skip_all))]
#[cfg_attr(windows, rename_symbol(to = "Rust_SetContextAttributesA"))]
#[no_mangle]
pub extern "system" fn SetContextAttributesA(
    _ph_context: PCtxtHandle,
    _ul_attribute: c_ulong,
    _p_buffer: *mut c_void,
    _cb_buffer: c_ulong,
) -> SecurityStatus {
    ErrorKind::UnsupportedFunction.to_u32().unwrap()
}

pub type SetContextAttributesFnA = extern "system" fn(PCtxtHandle, c_ulong, *mut c_void, c_ulong) -> SecurityStatus;

#[cfg_attr(windows, rename_symbol(to = "Rust_SetContextAttributesW"))]
#[no_mangle]
pub extern "system" fn SetContextAttributesW(
    _ph_context: PCtxtHandle,
    _ul_attribute: c_ulong,
    _p_buffer: *mut c_void,
    _cb_buffer: c_ulong,
) -> SecurityStatus {
    ErrorKind::UnsupportedFunction.to_u32().unwrap()
}

pub type SetContextAttributesFnW = extern "system" fn(PCtxtHandle, c_ulong, *mut c_void, c_ulong) -> SecurityStatus;

#[cfg_attr(feature = "debug_mode", instrument(skip_all))]
#[cfg_attr(windows, rename_symbol(to = "Rust_SetCredentialsAttributesA"))]
#[no_mangle]
pub unsafe extern "system" fn SetCredentialsAttributesA(
    ph_credential: PCtxtHandle,
    ul_attribute: c_ulong,
    p_buffer: *mut c_void,
    _cb_buffer: c_ulong,
) -> SecurityStatus {
    catch_panic! {
        check_null!(ph_credential);
        check_null!(p_buffer);

        let mut credentials_handle = ((*ph_credential).dw_lower as *mut CredentialsHandle).as_mut().unwrap();

        if ul_attribute == SECPKG_CRED_ATTR_KDC_PROXY_SETTINGS {
            let kdc_proxy_settings = p_buffer.cast::<SecPkgCredentialsKdcProxySettingsA>();

            let proxy_server = String::from_utf8_unchecked(
                from_raw_parts(
                    p_buffer.add((*kdc_proxy_settings).proxy_server_offset as usize) as *const u8,
                    (*kdc_proxy_settings).proxy_server_length as usize,
                )
                .to_vec(),
            );

            let client_tls_cred =
                if (*kdc_proxy_settings).client_tls_cred_offset != 0 && (*kdc_proxy_settings).client_tls_cred_length != 0 {
                    Some(String::from_utf8_unchecked(
                        from_raw_parts(
                            p_buffer.add((*kdc_proxy_settings).client_tls_cred_offset as usize) as *const u8,
                            (*kdc_proxy_settings).client_tls_cred_length as usize,
                        )
                        .to_vec(),
                    ))
                } else {
                    None
                };

            credentials_handle.attributes.kdc_proxy_settings = Some(KdcProxySettings {
                proxy_server,
                client_tls_cred,
            });

            0
        } else if ul_attribute == SECPKG_CRED_ATTR_KDC_URL {
            let cred_attr = p_buffer.cast::<SecPkgCredentialsKdcUrlA>();
            let kdc_url = try_execute!(CStr::from_ptr((*cred_attr).kdc_url).to_str(), ErrorKind::InvalidParameter);
            credentials_handle.attributes.kdc_url = Some(kdc_url.to_string());
            0
        } else {
            ErrorKind::UnsupportedFunction.to_u32().unwrap()
        }
    }
}

pub type SetCredentialsAttributesFnA =
    unsafe extern "system" fn(PCtxtHandle, c_ulong, *mut c_void, c_ulong) -> SecurityStatus;

#[cfg_attr(feature = "debug_mode", instrument(skip_all))]
#[cfg_attr(windows, rename_symbol(to = "Rust_SetCredentialsAttributesW"))]
#[no_mangle]
pub unsafe extern "system" fn SetCredentialsAttributesW(
    ph_credential: PCtxtHandle,
    ul_attribute: c_ulong,
    p_buffer: *mut c_void,
    _cb_buffer: c_ulong,
) -> SecurityStatus {
    catch_panic! {
        check_null!(ph_credential);
        check_null!(p_buffer);

        let mut credentials_handle = ((*ph_credential).dw_lower as *mut CredentialsHandle).as_mut().unwrap();

        if ul_attribute == SECPKG_CRED_ATTR_KDC_PROXY_SETTINGS {
            let kdc_proxy_settings = p_buffer.cast::<SecPkgCredentialsKdcProxySettingsW>();

            let proxy_server = String::from_utf16_lossy(from_raw_parts(
                p_buffer.add((*kdc_proxy_settings).proxy_server_offset as usize) as *const u16,
                (*kdc_proxy_settings).proxy_server_length as usize / size_of::<SecWChar>(),
            ));

            let client_tls_cred =
                if (*kdc_proxy_settings).client_tls_cred_offset != 0 && (*kdc_proxy_settings).client_tls_cred_length != 0 {
                    Some(String::from_utf16_lossy(from_raw_parts(
                        p_buffer.add((*kdc_proxy_settings).client_tls_cred_offset as usize) as *const u16,
                        (*kdc_proxy_settings).client_tls_cred_length as usize,
                    )))
                } else {
                    None
                };

            credentials_handle.attributes.kdc_proxy_settings = Some(KdcProxySettings {
                proxy_server,
                client_tls_cred,
            });

            0
        } else if ul_attribute == SECPKG_CRED_ATTR_KDC_URL {
            let cred_attr = p_buffer.cast::<SecPkgCredentialsKdcUrlW>();
            let kdc_url = c_w_str_to_string((*cred_attr).kdc_url as *const u16);
            credentials_handle.attributes.kdc_url = Some(kdc_url);
            0
        } else {
            ErrorKind::UnsupportedFunction.to_u32().unwrap()
        }
    }
}

pub type SetCredentialsAttributesFnW =
    unsafe extern "system" fn(PCtxtHandle, c_ulong, *mut c_void, c_ulong) -> SecurityStatus;

#[cfg_attr(feature = "debug_mode", instrument(skip_all))]
#[cfg_attr(windows, rename_symbol(to = "Rust_ChangeAccountPasswordA"))]
#[no_mangle]
pub unsafe extern "system" fn ChangeAccountPasswordA(
    psz_package_name: *mut SecChar,
    psz_domain_name: *mut SecChar,
    psz_account_name: *mut SecChar,
    psz_old_password: *mut SecChar,
    psz_new_password: *mut SecChar,
    _b_impersonating: bool,
    _dw_reserved: c_ulong,
    p_output: PSecBufferDesc,
) -> SecurityStatus {
    catch_panic! {
        check_null!(psz_package_name);
        check_null!(psz_domain_name);
        check_null!(psz_account_name);
        check_null!(psz_old_password);
        check_null!(psz_new_password);
        check_null!(p_output);

        let security_package_name = try_execute!(CStr::from_ptr(psz_package_name).to_str(), ErrorKind::InvalidParameter);

        let domain = try_execute!(CStr::from_ptr(psz_domain_name).to_str(), ErrorKind::InvalidParameter);
        let username = try_execute!(CStr::from_ptr(psz_account_name).to_str(), ErrorKind::InvalidParameter);
        let password = try_execute!(CStr::from_ptr(psz_old_password).to_str(), ErrorKind::InvalidParameter);
        let new_password = try_execute!(CStr::from_ptr(psz_new_password).to_str(), ErrorKind::InvalidParameter);

        let len = (*p_output).c_buffers as usize;
        let mut output_tokens = p_sec_buffers_to_security_buffers(from_raw_parts((*p_output).p_buffers, len));
        output_tokens.iter_mut().for_each(|s| s.buffer.clear());

        let change_password = ChangePasswordBuilder::new()
            .with_domain_name(domain)
            .with_account_name(username)
            .with_old_password(password)
            .with_new_password(new_password)
            .with_output(&mut output_tokens)
            .build()
            .expect("change password builder should never fail");

        let mut sspi_context = match security_package_name {
            negotiate::PKG_NAME => {
                let negotiate_config = NegotiateConfig {
                    protocol_config: Box::new(NtlmConfig),
                    package_list: None,
                    hostname: whoami::hostname(),
                    network_client_factory: Box::new(RequestClientFactory),
                };
                SspiContext::Negotiate(try_execute!(Negotiate::new(negotiate_config)))
            },
            kerberos::PKG_NAME => {
                let mut krb_config = KerberosConfig::from_env();
                krb_config.hostname = Some(whoami::hostname());
                SspiContext::Kerberos(try_execute!(Kerberos::new_client_from_config(
                    krb_config
                )))
            },
            ntlm::PKG_NAME => SspiContext::Ntlm(Ntlm::new()),
            _ => {
                return ErrorKind::InvalidParameter.to_u32().unwrap();
            }
        };

        let result_status = sspi_context.change_password(change_password);

        copy_to_c_sec_buffer((*p_output).p_buffers, &output_tokens, false);

        try_execute!(result_status);

        0
    }
}

pub type ChangeAccountPasswordFnA = unsafe extern "system" fn(
    *mut SecChar,
    *mut SecChar,
    *mut SecChar,
    *mut SecChar,
    *mut SecChar,
    bool,
    c_ulong,
    PSecBufferDesc,
) -> SecurityStatus;

#[cfg_attr(feature = "debug_mode", instrument(skip_all))]
#[cfg_attr(windows, rename_symbol(to = "Rust_ChangeAccountPasswordW"))]
#[no_mangle]
pub unsafe extern "system" fn ChangeAccountPasswordW(
    psz_package_name: *mut SecWChar,
    psz_domain_name: *mut SecWChar,
    psz_account_name: *mut SecWChar,
    psz_old_password: *mut SecWChar,
    psz_new_password: *mut SecWChar,
    b_impersonating: bool,
    dw_reserved: c_ulong,
    p_output: PSecBufferDesc,
) -> SecurityStatus {
    catch_panic! {
        check_null!(psz_package_name);
        check_null!(psz_domain_name);
        check_null!(psz_account_name);
        check_null!(psz_old_password);
        check_null!(psz_new_password);
        check_null!(p_output);

        let security_package_name = c_w_str_to_string(psz_package_name);

        let domain = c_w_str_to_string(psz_domain_name);
        let username = c_w_str_to_string(psz_account_name);
        let password = c_w_str_to_string(psz_old_password);
        let new_password = c_w_str_to_string(psz_new_password);

        ChangeAccountPasswordA(
            security_package_name.as_ptr() as *mut _,
            domain.as_ptr() as *mut _,
            username.as_ptr() as *mut _,
            password.as_ptr() as *mut _,
            new_password.as_ptr() as *mut _,
            b_impersonating,
            dw_reserved,
            p_output,
        )
    }
}

pub type ChangeAccountPasswordFnW = unsafe extern "system" fn(
    *mut SecWChar,
    *mut SecWChar,
    *mut SecWChar,
    *mut SecWChar,
    *mut SecWChar,
    bool,
    c_ulong,
    PSecBufferDesc,
) -> SecurityStatus;

#[cfg_attr(feature = "debug_mode", instrument(skip_all))]
#[cfg_attr(windows, rename_symbol(to = "Rust_QueryContextAttributesExA"))]
#[no_mangle]
pub extern "system" fn QueryContextAttributesExA(
    _ph_context: PCtxtHandle,
    _ul_attribute: c_ulong,
    _p_buffer: *mut c_void,
    _cb_buffer: c_ulong,
) -> SecurityStatus {
    ErrorKind::UnsupportedFunction.to_u32().unwrap()
}

pub type QueryContextAttributesExFnA = extern "system" fn(PCtxtHandle, c_ulong, *mut c_void, c_ulong) -> SecurityStatus;

#[cfg_attr(feature = "debug_mode", instrument(skip_all))]
#[cfg_attr(windows, rename_symbol(to = "Rust_QueryContextAttributesExW"))]
#[no_mangle]
pub extern "system" fn QueryContextAttributesExW(
    _ph_context: PCtxtHandle,
    _ul_attribute: c_ulong,
    _p_buffer: *mut c_void,
    _cb_buffer: c_ulong,
) -> SecurityStatus {
    ErrorKind::UnsupportedFunction.to_u32().unwrap()
}

pub type QueryContextAttributesExFnW = extern "system" fn(PCtxtHandle, c_ulong, *mut c_void, c_ulong) -> SecurityStatus;

#[cfg_attr(feature = "debug_mode", instrument(skip_all))]
#[cfg_attr(windows, rename_symbol(to = "Rust_QueryCredentialsAttributesExA"))]
#[no_mangle]
pub extern "system" fn QueryCredentialsAttributesExA(
    _ph_credential: PCredHandle,
    _ul_attribute: c_ulong,
    _p_buffer: *mut c_void,
    _c_buffers: c_ulong,
) -> SecurityStatus {
    ErrorKind::UnsupportedFunction.to_u32().unwrap()
}

pub type QueryCredentialsAttributesExFnA =
    extern "system" fn(PCredHandle, c_ulong, *mut c_void, c_ulong) -> SecurityStatus;

#[cfg_attr(feature = "debug_mode", instrument(skip_all))]
#[cfg_attr(windows, rename_symbol(to = "Rust_QueryCredentialsAttributesExW"))]
#[no_mangle]
pub extern "system" fn QueryCredentialsAttributesExW(
    _ph_aredential: PCredHandle,
    _ul_attribute: c_ulong,
    _p_buffer: *mut c_void,
    _c_buffers: c_ulong,
) -> SecurityStatus {
    ErrorKind::UnsupportedFunction.to_u32().unwrap()
}

pub type QueryCredentialsAttributesExFnW =
    extern "system" fn(PCredHandle, c_ulong, *mut c_void, c_ulong) -> SecurityStatus;<|MERGE_RESOLUTION|>--- conflicted
+++ resolved
@@ -6,13 +6,8 @@
 use libc::{c_ulong, c_ulonglong, c_void};
 use num_traits::{FromPrimitive, ToPrimitive};
 use sspi::builders::{ChangePasswordBuilder, EmptyInitializeSecurityContext};
-<<<<<<< HEAD
-use sspi::internal::credssp::sspi_cred_ssp::SspiCredSsp;
-use sspi::internal::credssp::{sspi_cred_ssp, SspiContext};
-use sspi::internal::SspiImpl;
-=======
-use sspi::credssp::SspiContext;
->>>>>>> c63d7f03
+use sspi::credssp::sspi_cred_ssp::SspiCredSsp;
+use sspi::credssp::{sspi_cred_ssp, SspiContext};
 use sspi::kerberos::config::KerberosConfig;
 use sspi::network_client::reqwest_network_client::{RequestClientFactory, ReqwestNetworkClient};
 use sspi::ntlm::NtlmConfig;
@@ -583,22 +578,18 @@
                 if is_wide {
                     let nego_info = p_buffer.cast::<SecNegoInfoW>();
 
-<<<<<<< HEAD
                     (*nego_info).nego_state = SECPKG_NEGOTIATION_COMPLETE.try_into().unwrap();
-                    (*nego_info).package_info = into_raw_ptr(SecPkgInfoW::from(package_info));
+
+                    let package_info: &mut SecPkgInfoW = package_info.into();
+                    (*nego_info).package_info = package_info;
                 } else {
                     let nego_info = p_buffer.cast::<SecNegoInfoA>();
 
                     (*nego_info).nego_state = SECPKG_NEGOTIATION_COMPLETE.try_into().unwrap();
-                    (*nego_info).package_info = into_raw_ptr(SecPkgInfoA::from(package_info));
+
+                    let package_info: &mut SecPkgInfoA = package_info.into();
+                    (*nego_info).package_info = package_info;
                 }
-=======
-                (*nego_info).nego_state = SECPKG_NEGOTIATION_COMPLETE;
-                let pkg_info: &mut SecPkgInfoA = try_execute!(
-                    sspi_context.query_context_package_info()
-                ).into();
-                (*nego_info).package_info = pkg_info;
->>>>>>> c63d7f03
 
                 0
             }
@@ -647,24 +638,20 @@
                 let package_info = try_execute!(sspi_context.query_context_negotiation_package());
 
                 if is_wide {
-                    let package_info = SecPkgInfoW::from(package_info);
-
-                    let nego_package_info = p_buffer.cast::<*mut SecPkgInfoW>();
-                    *nego_package_info = into_raw_ptr(package_info);
+                    let nego_info = p_buffer.cast::<SecNegoInfoW>();
+
+                    (*nego_info).nego_state = SECPKG_NEGOTIATION_COMPLETE.try_into().unwrap();
+
+                    let package_info: &mut SecPkgInfoW = package_info.into();
+                    (*nego_info).package_info = package_info;
                 } else {
-                    let package_info = SecPkgInfoA::from(package_info);
-
-<<<<<<< HEAD
-                    let nego_package_info = p_buffer.cast::<*mut SecPkgInfoA>();
-                    *nego_package_info = into_raw_ptr(package_info);
+                    let nego_info = p_buffer.cast::<SecNegoInfoA>();
+
+                    (*nego_info).nego_state = SECPKG_NEGOTIATION_COMPLETE.try_into().unwrap();
+
+                    let package_info: &mut SecPkgInfoA = package_info.into();
+                    (*nego_info).package_info = package_info;
                 }
-=======
-                (*nego_info).nego_state = SECPKG_NEGOTIATION_COMPLETE.try_into().unwrap();
-                let pkg_info: &mut SecPkgInfoW = try_execute!(
-                    sspi_context.query_context_package_info()
-                ).into();
-                (*nego_info).package_info = pkg_info;
->>>>>>> c63d7f03
 
                 0
             }
@@ -709,12 +696,16 @@
                     let nego_info = p_buffer.cast::<SecNegoInfoW>();
 
                     (*nego_info).nego_state = SECPKG_NEGOTIATION_COMPLETE.try_into().unwrap();
-                    (*nego_info).package_info = into_raw_ptr(SecPkgInfoW::from(package_info));
+
+                    let package_info: &mut SecPkgInfoW = package_info.into();
+                    (*nego_info).package_info = package_info;
                 } else {
                     let nego_info = p_buffer.cast::<SecNegoInfoA>();
 
                     (*nego_info).nego_state = SECPKG_NEGOTIATION_COMPLETE.try_into().unwrap();
-                    (*nego_info).package_info = into_raw_ptr(SecPkgInfoA::from(package_info));
+
+                    let package_info: &mut SecPkgInfoA = package_info.into();
+                    (*nego_info).package_info = package_info;
                 }
 
                 0
