[package]
name = "sspi"
version = "0.4.0"
license = "MIT/Apache-2.0"
homepage = "https://github.com/devolutions/sspi-rs"
repository = "https://github.com/devolutions/sspi-rs"
keywords = ["ntlm", "auth", "sspi", "windows", "kerberos"]
authors = ["Vlad Aleksashyn <vlad.al.dp@gmail.com>"]
description = "A Rust implementation of the Security Support Provider Interface (SSPI) API"
edition = "2021"

[workspace]
members = [
  "ffi",
  "ffi/symbol-rename-macro",
]

[features]
network_client = ["reqwest", "trust-dns-resolver", "portpicker"]

[dependencies]
byteorder = "1.2.7"
bitflags = "1.0"
rand = "0.8.5"
cfg-if = "0.1"
chrono = "0.4"
md-5 = "0.9"
md4 = "0.9"
sha2 = "0.9"
sha1 = "0.10"
hmac = "0.11"
crypto-mac = "0.11"
num-derive = "0.2"
num-traits = "0.2"
lazy_static = "1.2"
serde = "1.0"
serde_derive = "1.0"
<<<<<<< HEAD
windows-sys = { version = "0.42.0", features = ["Win32_Security_Cryptography", "Win32_Foundation"] }
num-bigint = "0.4.3"
winapi = { version = "0.3", features = ["sspi", "rpcdce", "impl-default", "timezoneapi", "wincrypt"] }
=======
>>>>>>> a4be8c2d
url = "2.2.2"
reqwest = { version = "0.11", features = ["blocking", "rustls-tls", "rustls-tls-native-roots"], optional = true, default-features = false }
picky-krb = { path = "../picky-rs/picky-krb" }
picky-asn1 = { path = "../picky-rs/picky-asn1", features = ["chrono_conversion"] }
picky-asn1-der = { path = "../picky-rs/picky-asn1-der" }
picky-asn1-x509 = { path = "../picky-rs/picky-asn1-x509", features = ["pkcs7"] }
oid = "0.2.1"
uuid = { version = "1.1", features = ["v4"] }
whoami = "0.5"
trust-dns-resolver = { version = "0.21.2", optional = true }
portpicker = { version = "0.1.1", optional = true }
<<<<<<< HEAD
rsa = "0.6.1"
=======

[target.'cfg(windows)'.dependencies]
winreg = "0.10"
winapi = { version = "0.3", features = ["sspi", "rpcdce", "impl-default", "timezoneapi", "wincrypt"] }
windows = { version = "0.39.0", features = [ "Win32_Foundation", "Win32_NetworkManagement_Dns"] }

[target.'cfg(target_os = "macos")'.dependencies]
async-dnssd = "0.5.0"
futures = "0.3.1"
tokio = { version = "1.1", features = ["time", "rt"] }
>>>>>>> a4be8c2d
<|MERGE_RESOLUTION|>--- conflicted
+++ resolved
@@ -35,12 +35,6 @@
 lazy_static = "1.2"
 serde = "1.0"
 serde_derive = "1.0"
-<<<<<<< HEAD
-windows-sys = { version = "0.42.0", features = ["Win32_Security_Cryptography", "Win32_Foundation"] }
-num-bigint = "0.4.3"
-winapi = { version = "0.3", features = ["sspi", "rpcdce", "impl-default", "timezoneapi", "wincrypt"] }
-=======
->>>>>>> a4be8c2d
 url = "2.2.2"
 reqwest = { version = "0.11", features = ["blocking", "rustls-tls", "rustls-tls-native-roots"], optional = true, default-features = false }
 picky-krb = { path = "../picky-rs/picky-krb" }
@@ -52,17 +46,15 @@
 whoami = "0.5"
 trust-dns-resolver = { version = "0.21.2", optional = true }
 portpicker = { version = "0.1.1", optional = true }
-<<<<<<< HEAD
 rsa = "0.6.1"
-=======
 
 [target.'cfg(windows)'.dependencies]
 winreg = "0.10"
 winapi = { version = "0.3", features = ["sspi", "rpcdce", "impl-default", "timezoneapi", "wincrypt"] }
 windows = { version = "0.39.0", features = [ "Win32_Foundation", "Win32_NetworkManagement_Dns"] }
+windows-sys = { version = "0.42.0", features = ["Win32_Security_Cryptography", "Win32_Foundation"] }
 
 [target.'cfg(target_os = "macos")'.dependencies]
 async-dnssd = "0.5.0"
 futures = "0.3.1"
-tokio = { version = "1.1", features = ["time", "rt"] }
->>>>>>> a4be8c2d
+tokio = { version = "1.1", features = ["time", "rt"] }